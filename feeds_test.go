package couchdb

import (
	"io"
<<<<<<< HEAD
	"net/http"
=======

	. "net/http"
>>>>>>> f903ffae
	"testing"

	"github.com/fjl/go-couchdb"
)

func TestDBUpdatesFeed(t *testing.T) {
	c := newTestClient(t)
	c.Handle("GET /_db_updates", func(resp http.ResponseWriter, req *http.Request) {
		check(t, "request query string", "feed=continuous", req.URL.RawQuery)
		io.WriteString(resp, `{
			"db_name": "db",
			"ok": true,
			"type": "created"
		}`+"\n")
		io.WriteString(resp, `{
			"db_name": "db2",
			"ok": false,
			"type": "deleted"
		}`+"\n")
	})

	feed, err := c.DBUpdates(nil)
	if err != nil {
		t.Fatal(err)
	}

	t.Log("-- first event")
	check(t, "feed.Next()", true, feed.Next())
	check(t, "feed.Err", error(nil), feed.Err())

	check(t, "feed.DB", "db", feed.DB)
	check(t, "feed.Event", "created", feed.Event)
	check(t, "feed.OK", true, feed.OK)

	t.Log("-- second event")
	check(t, "feed.Next()", true, feed.Next())
	check(t, "feed.Err", error(nil), feed.Err())

	check(t, "feed.DB", "db2", feed.DB)
	check(t, "feed.Event", "deleted", feed.Event)
	check(t, "feed.OK", false, feed.OK)

	t.Log("-- end of feed")
	check(t, "feed.Next()", false, feed.Next())
	check(t, "feed.Err()", error(nil), feed.Err())

	check(t, "feed.DB", "", feed.DB)
	check(t, "feed.Event", "", feed.Event)
	check(t, "feed.OK", false, feed.OK)

	if err := feed.Close(); err != nil {
		t.Fatalf("feed.Close err: %v", err)
	}
}

func TestChangesFeedPoll(t *testing.T) {
	c := newTestClient(t)
	c.Handle("GET /db/_changes", func(resp http.ResponseWriter, req *http.Request) {
		check(t, "request query string", "", req.URL.RawQuery)
		io.WriteString(resp, `{
			"results": [
				{
					"seq": 1,
					"id": "doc",
					"deleted": true,
					"changes": [{"rev":"1-619db7ba8551c0de3f3a178775509611"}],
					"doc": {
		        		"_id":"doc",
		        		"_rev":"1-619db7ba8551c0de3f3a178775509611",
		        		"user":"Random J. User",
		        		"email":"random2@domain.com",
		        		"highscore":52
		    		}
				},
				{
					"seq": "2-hdhff",
					"id": "doc",
					"changes": [{"rev":"1-619db7ba8551c0de3f3a178775509611"}],
					"doc": {
		        		"_id":"doc",
		        		"_rev":"1-619db7ba8551c0de3f3a178775509611",
		        		"user":"Random J. User",
		        		"email":"random2@domain.com",
		        		"highscore":53
		    		}
				}
			],
			"last_seq": "99-kjashdkf"
		}`)
	})

	feed, err := c.DB("db").Changes(nil)
	if err != nil {
		t.Fatalf("client.Changes error: %v", err)
	}

	// TODO: check "changes"

	t.Log("-- first event")
	check(t, "feed.Next()", true, feed.Next())
	check(t, "feed.Err()", error(nil), feed.Err())

	check(t, "feed.ID", "doc", feed.ID)
	//check(t, "feed.Seq", int64(1), feed.Seq)
	if seq, ok := feed.Seq.(int64); ok {
		check(t, "feed.Seq", int64(1), seq)
	}
	check(t, "feed.Deleted", true, feed.Deleted)

	t.Log("-- second event")
	check(t, "feed.Next()", true, feed.Next())
	check(t, "feed.Err()", error(nil), feed.Err())

	check(t, "feed.ID", "doc", feed.ID)
	if seq, ok := feed.Seq.(string); ok {
		check(t, "feed.Seq", "2-hdhff", seq)
	}
	check(t, "feed.Deleted", false, feed.Deleted)

	t.Log("-- end of feed")
	check(t, "feed.Next()", false, feed.Next())
	check(t, "feed.Err()", error(nil), feed.Err())

	check(t, "feed.ID", "", feed.ID)
	if seq, ok := feed.Seq.(string); ok {
		check(t, "feed.Seq", "99-kjashdkf", seq)
	}
	check(t, "feed.Deleted", false, feed.Deleted)

	if err := feed.Close(); err != nil {
		t.Fatalf("feed.Close error: %v", err)
	}
}

func TestChangesFeedCont(t *testing.T) {
	c := newTestClient(t)
	c.Handle("GET /db/_changes", func(resp http.ResponseWriter, req *http.Request) {
		check(t, "request query string", "feed=continuous", req.URL.RawQuery)
		io.WriteString(resp, `{
			"seq": 1,
			"id": "doc",
			"deleted": true,
			"changes": [{"rev":"1-619db7ba8551c0de3f3a178775509611"}],
			"doc": {
        		"_id":"doc",
        		"_rev":"1-619db7ba8551c0de3f3a178775509611",
        		"user":"Random J. User",
        		"email":"random2@domain.com",
        		"highscore":52
    		}
		}`+"\n")
		io.WriteString(resp, `{
			"seq": "2-lisdfg",
			"id": "doc",
			"changes": [{"rev":"1-619db7ba8551c0de3f3a178775509611"}],
			"doc": {
        		"_id":"doc",
        		"_rev":"1-619db7ba8551c0de3f3a178775509611",
        		"user":"Random J. User",
        		"email":"random2@domain.com",
        		"highscore":53
    		}
		}`+"\n")
		io.WriteString(resp, `{
			"seq": "99-987234982734hjk",
			"last_seq": true
		}`+"\n")
	})

<<<<<<< HEAD
	feed, err := c.DB("db").Changes(Options{"feed": "continuous"})
=======
	feed, err := c.DB("db").Changes(couchdb.Options{"feed": "continuous"}) // add include_docs
>>>>>>> f903ffae
	if err != nil {
		t.Fatalf("client.Changes error: %v", err)
	}

	// TODO: check "changes"

	t.Log("-- first event")
	check(t, "feed.Next()", true, feed.Next())
	check(t, "feed.Err()", error(nil), feed.Err())

	check(t, "feed.ID", "doc", feed.ID)
	if seq, ok := feed.Seq.(int64); ok {
		check(t, "feed.Seq", int64(1), seq)
	}
	check(t, "feed.Deleted", true, feed.Deleted)

	t.Log("-- second event")
	check(t, "feed.Next()", true, feed.Next())
	check(t, "feed.Err()", error(nil), feed.Err())

	check(t, "feed.ID", "doc", feed.ID)
	if seq, ok := feed.Seq.(string); ok {
		check(t, "feed.Seq", "2-lisdfg", seq)
	}

	check(t, "feed.Deleted", false, feed.Deleted)

	t.Log("-- end of feed")
	check(t, "feed.Next()", false, feed.Next())
	check(t, "feed.Err()", error(nil), feed.Err())

	check(t, "feed.ID", "", feed.ID)
	if seq, ok := feed.Seq.(string); ok {
		check(t, "feed.Seq", "99-987234982734hjk", seq)
	}
	check(t, "feed.Deleted", false, feed.Deleted)

	if err := feed.Close(); err != nil {
		t.Fatalf("feed.Close error: %v", err)
	}
}<|MERGE_RESOLUTION|>--- conflicted
+++ resolved
@@ -2,15 +2,8 @@
 
 import (
 	"io"
-<<<<<<< HEAD
 	"net/http"
-=======
-
-	. "net/http"
->>>>>>> f903ffae
 	"testing"
-
-	"github.com/fjl/go-couchdb"
 )
 
 func TestDBUpdatesFeed(t *testing.T) {
@@ -177,11 +170,7 @@
 		}`+"\n")
 	})
 
-<<<<<<< HEAD
-	feed, err := c.DB("db").Changes(Options{"feed": "continuous"})
-=======
-	feed, err := c.DB("db").Changes(couchdb.Options{"feed": "continuous"}) // add include_docs
->>>>>>> f903ffae
+	feed, err := c.DB("db").Changes(Options{"feed": "continuous"}) // add include_docs
 	if err != nil {
 		t.Fatalf("client.Changes error: %v", err)
 	}
